import torch
import torch.nn as nn
import torch.optim as optim
from torch.utils.data import Dataset, DataLoader
import json
import numpy as np
from ritini.utils.prior_graph import compute_prior_adjacency
import networkx as nx
from tqdm import tqdm
from ritini.data.trajectory_loader import prepare_trajectories_data, process_single_trajectory_data
from ritini.models.gat import TemporalGAT
from ritini.models.gatConvwithAttention import GATConvWithAttention
from ritini.data.temporal_graph import TemporalGraphDataset
from ritini.models.RiTINI import RiTINI
from ritini.train import train_epoch
from ritini.utils.attention_graphs import adjacency_to_edge_index

def main():
    # Device configuration
    device = torch.device('cuda' if torch.cuda.is_available() else 'cpu')
    print(f"Using device: {device}")

    # Data parameters
    trajectory_file = 'data/data/traj_data.npy' 
    gene_names_file='data/data/gene_names.txt'

<<<<<<< HEAD
    # Prior graph construction options
    prior_mode = 'granger_causality'  # options: 'granger_causality', 'fully_connected', 'identity', 'zeros'
    prior_lag_order = 1
    prior_neg_log_threshold = 5.0
    # Optional DatabaseExtract CSV to filter genes used for Granger causality
    db_extract_file = 'data/data/DatabaseExtract_v_1.01.csv'

    # n_top_genes selection and batching
    n_top_genes = 20
=======
    granger_p_val_file = 'data/data/granger_RGtoIPCtoNeuron_p.csv'
    granger_coef_file = 'data/data/granger_RGtoIPCtoNeuron_c.csv'

    # n_top_genes = 20  # Number of genes from prior graph to use
>>>>>>> ef9a1b5a
    batch_size = 4
    time_window = 5  # Length of time_window, set to None to use all timepoints

    # Training parameters
    n_epochs = 200
    learning_rate = 0.001
    n_heads = 1
    feat_dropout = 0.1
    attn_dropout = 0.1
    activation_func = nn.Tanh()
    residual = False
    negative_slope = 0.2

    # Loss parameters
    graph_reg_weight = 0.1

    # Scheduler configs
    lr_factor = 0.5
    lr_patience = 10

   
    data = prepare_trajectories_data(
        trajectory_file=trajectory_file,
        n_top_genes=n_top_genes,
        gene_names_file=gene_names_file,
        use_mean_trajectory=True,
    )


    trajectories = data['trajectories']  # Shape: (n_timepoints, n_trajectories=1, n_genes)

    # train_node_features is created shortly below; compute it now from data
    trajectory_idx = 0
    train_node_features = torch.tensor(trajectories[:, trajectory_idx, :], dtype=torch.float32)  # (n_timepoints, n_genes)

    # Pass filtered gene names and optional DB extract to only test genes present in the DB
    filtered_gene_names = list(data.get('gene_names', []))
    prior_adj = compute_prior_adjacency(
        train_node_features.numpy(),
        mode=prior_mode,
        lag_order=prior_lag_order,
        neg_log_threshold=prior_neg_log_threshold,
        gene_names=filtered_gene_names,
        db_extract_file=db_extract_file,
        db_column='HGNC symbol'
    )
    prior_adjacency = prior_adj.to(device)
    
    n_genes = data['n_genes']
    n_timepoints = data['n_timepoints']

    print(f"\nData loaded successfully:")
    print(f"  Trajectories shape: {trajectories.shape}")
    print(f"  Number of genes: {n_genes}")
    print(f"  Number of timepoints: {n_timepoints}")
    print(f"  Prior adjacency shape: {prior_adjacency.shape}\n")
    print(f"Train node features shape: {train_node_features.shape}")

    # Create dataset and dataloader
    dataset = TemporalGraphDataset(
        node_features=train_node_features,
        time_window=time_window
    )

    dataloader = DataLoader(
        dataset,
        batch_size=batch_size,
        shuffle=True,
        num_workers=0
    )

    print(f"Dataset size: {len(dataset)}")
    print(f"Number of batches: {len(dataloader)}")

    # Initialize the RiTINI model
    model = RiTINI(
        in_features=1,  # Each node has 1 feature (gene expression)
        out_features=1,  # Predict 1 feature per node
        n_heads=n_heads,
        feat_dropout = feat_dropout,
        attn_dropout=attn_dropout,
        negative_slope=negative_slope,
        residual=residual,
        activation=activation_func,
        bias=True,
        device=device
    ).to(device)

    print(f"\nModel initialized:")
    print(f"  Input features: 1 (per node)")
    print(f"  Output features: 1 (per node)")
    print(f"  Number of nodes: {n_genes}")
    print(f"  Number of heads: {n_heads}")
    print(f"  Feature Dropout: {attn_dropout}")
    print(f"  Attention Dropout: {attn_dropout}")
    print(f"  Total parameters: {sum(p.numel() for p in model.parameters())}")

    # Training configuration
    criterion = nn.MSELoss()
    optimizer = optim.Adam(model.parameters(), lr=learning_rate)
    scheduler = optim.lr_scheduler.ReduceLROnPlateau(optimizer, mode='min', factor=lr_factor, patience=lr_patience)

    print(f"\nTraining configuration:")
    print(f"  Epochs: {n_epochs}")
    print(f"  Learning rate: {learning_rate}")
    print(f"  Optimizer: Adam")
    print(f"  Loss function: MSE")
    print(f"  Scheduler: ReduceLROnPlateau")

    # Training loop
    print(f"\nStarting training...")
    best_loss = float('inf')
    training_history = []
    # import pdb; pdb.set_trace()
    for epoch in tqdm(range(n_epochs)):
        epoch_loss, epoch_feature_loss, epoch_graph_loss = train_epoch(
            model, dataloader, optimizer, criterion, device, n_genes, prior_adjacency,graph_reg_weight
        )
        
        # Store all loss components
        training_history.append({
            'total_loss': epoch_loss,
            'feature_loss': epoch_feature_loss,
            'graph_loss': epoch_graph_loss
        })

        # Update scheduler (use total loss)
        scheduler.step(epoch_loss)

        # Save best model (based on total loss)
        if epoch_loss < best_loss:
            best_loss = epoch_loss
            torch.save({
                'epoch': epoch,
                'model_state_dict': model.state_dict(),
                'optimizer_state_dict': optimizer.state_dict(),
                'loss': best_loss,
                'feature_loss': epoch_feature_loss,
                'graph_loss': epoch_graph_loss,
            }, 'best_model.pt')

        # Print progress with all loss components
        if (epoch + 1) % 10 == 0:
            print(f"Epoch [{epoch+1}/{n_epochs}], "
                f"Total Loss: {epoch_loss:.6f}, "
                f"Feature Loss: {epoch_feature_loss:.6f}, "
                f"Graph Loss: {epoch_graph_loss:.6f}, "
                f"Best Loss: {best_loss:.6f}")

    print(f"\nTraining completed!")
    print(f"Best total loss: {best_loss:.6f}")

    # Save training history with all metrics
    with open('training_history.json', 'w') as f:
        json.dump({'history': training_history}, f, indent=2)

    print(f"Training history saved to training_history.json")
    print(f"Best model saved to best_model.pt")


if __name__ == "__main__":
    main()<|MERGE_RESOLUTION|>--- conflicted
+++ resolved
@@ -24,7 +24,6 @@
     trajectory_file = 'data/data/traj_data.npy' 
     gene_names_file='data/data/gene_names.txt'
 
-<<<<<<< HEAD
     # Prior graph construction options
     prior_mode = 'granger_causality'  # options: 'granger_causality', 'fully_connected', 'identity', 'zeros'
     prior_lag_order = 1
@@ -34,12 +33,6 @@
 
     # n_top_genes selection and batching
     n_top_genes = 20
-=======
-    granger_p_val_file = 'data/data/granger_RGtoIPCtoNeuron_p.csv'
-    granger_coef_file = 'data/data/granger_RGtoIPCtoNeuron_c.csv'
-
-    # n_top_genes = 20  # Number of genes from prior graph to use
->>>>>>> ef9a1b5a
     batch_size = 4
     time_window = 5  # Length of time_window, set to None to use all timepoints
 
